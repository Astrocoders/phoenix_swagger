--- conflicted
+++ resolved
@@ -15,7 +15,6 @@
 
 # If the VM crashes, it generates a dump, let's ignore it too.
 erl_crash.dump
-<<<<<<< HEAD
 
 # Also ignore archive artifacts (built via "mix archive.build").
 *.ez
@@ -23,11 +22,8 @@
 # Ignore package tarball (built via "mix hex.build").
 phoenix_swagger-*.tar
 
-
 # Temporary files for e.g. tests
 /tmp
-=======
-*.ez
+
 *.swp
-.tool-versions
->>>>>>> 9bc31493
+.tool-versions